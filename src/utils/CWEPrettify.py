def get_pretty_cwe_json(raw_data: dict) -> dict:
    out = {}

    out['weaknessCatalog'] = {
        'name': raw_data['Weakness_Catalog']['@Name'],
        'version': float(raw_data['Weakness_Catalog']['@Version']),
        'date': raw_data['Weakness_Catalog']['@Date']
    }
    out['weaknesses'] = []
    for weakness in raw_data['Weakness_Catalog']['Weaknesses']['Weakness']:
        weakness_id = weakness['@ID']
        item = {
            'id': f'CWE-{weakness_id}',
            'name': weakness['@Name'],
            'abstraction': weakness['@Abstraction'],
            'structure': weakness['@Structure'],
            'status': weakness['@Status'],
            'short_description': weakness['Description'],
<<<<<<< HEAD
            'full_description': weakness['Extended_Description'] if 'Extended_Description' in weakness.keys() else None,
=======
            'full_description':weakness['Extended_Description'] if 'Extended_Description' in weakness.keys() else None,
>>>>>>> 2575ccc3
            'details': weakness['Background_Details']['Background_Detail'] if 'Background_Details' in weakness.keys() else None,
            'related_cwes': [],
            'platforms': {},
            'alternateTerms': [],
            'exploitability': weakness['Likelihood_Of_Exploit'] if 'Likelihood_Of_Exploit' in weakness.keys() else None,
            'consequences': [],
            'detectionMethods': [],
            'mitigations': [],
            'demonstrativeExamples': weakness['Demonstrative_Examples']['Demonstrative_Example'] if 'Demonstrative_Examples' in weakness.keys() else None,
            'observedExamples': weakness['Observed_Examples'] if 'Observed_Examples' in weakness.keys() else None,
            'functionalAreas': [],
            'affectedResources': [],
            'taxonomyMapping': [],
            'relatedAttackPatterns': [],
            'references': [],
            'mappingNotes': weakness['Mapping_Notes'] if 'Mapping_Notes' in weakness.keys() else None,
            'contentHistory': weakness['Content_History'] if 'Content_History' in weakness.keys() else None,
        }
    
        # Collecting all CWEs
        if 'Related_Weaknesses' in weakness.keys():
            for cwe in weakness['Related_Weaknesses']['Related_Weakness']:
                item['related_cwes'].append(__map_cwe(cwe))
        
        # Collecting all platforms
        if 'Applicable_Platforms' in weakness.keys():
            for platform in weakness['Applicable_Platforms'].keys():
                for sub_item in weakness['Applicable_Platforms'][platform]:
                    item['platforms'][f'{platform.lower()}'] = __map_platforms(sub_item)

        # Collecting all alternate terms
        if 'Alternate_Terms' in weakness.keys():
            for term in weakness['Alternate_Terms']['Alternate_Term']:
                item['alternateTerms'].append(__map_terms(term))
        
        # Collecting all consequences
        if 'Common_Consequences' in weakness.keys():
            for consequence in weakness['Common_Consequences']['Consequence']:
                item['consequences'].append(__map_consequence(consequence))
        
        # Collecting all detection methods
        if 'Detection_Methods' in weakness.keys():
            for detection in weakness['Detection_Methods']['Detection_Method']:
                item['detectionMethods'].append(__map_detection(detection))
        
        # Collecting all mitigations
        if 'Potential_Mitigations' in weakness.keys():
            for mitigation in weakness['Potential_Mitigations']['Mitigation']:
                item['mitigations'].append(__map_mitigation(mitigation))

        # Collecting functional areas
        if 'Functional_Areas' in weakness.keys():
            for area in weakness['Functional_Areas']['Functional_Area']:
                item['functionalAreas'].append(area)

        # Collecting affected resources
        if 'Affected_Resources' in weakness.keys():
            for res in weakness['Affected_Resources']['Affected_Resource']:
                item['affectedResources'].append(res)
        
        # Collecting taxonomy mappings
        if 'Taxonomy_Mappings' in weakness.keys():
            for tax_map in weakness['Taxonomy_Mappings']['Taxonomy_Mapping']:
                item['taxonomyMapping'].append(__map_taxonomy(tax_map))

        # Collecting related attack patterns
        if 'Related_Attack_Patterns' in weakness.keys():
            for rel in weakness['Related_Attack_Patterns']['Related_Attack_Pattern']:
                item['relatedAttackPatterns'].append(__map_capec_id(rel))
        
        # Collecting references
        if 'References' in weakness.keys():
            for ref in weakness['References']['Reference']:
                item['references'].append(__map_cwe_references(ref))

<<<<<<< HEAD
        item = __collapse_value_for_key(item, 'description')
        item = __collapse_value_for_key(item, 'Example_Code')
        item = __collapse_value_for_key(item, 'Note')
=======
        # Collapse Values
        item = __collapse_value_for_key(item, 'description')
        item = __collapse_value_for_key(item, 'Example_Code')
        item = __collapse_value_for_key(item, 'Note')

>>>>>>> 2575ccc3
        out['weaknesses'].append(item)
    # end-for
    
    # Updating Catalog CWE count
    out['weaknessCatalog']['cweCount'] = len(out['weaknesses'])

    # Collecting Categories
    out['categories'] = __collect_references(raw_data)

    # Collecting external refs
    out['externalRefs'] = __collect_external_refs(raw_data)

    return out


def __map_cwe(cwe: dict) -> dict:
    weakness_id = cwe['@CWE_ID']
    return {
        'id': f'CWE-{weakness_id}' if '@CWE_ID' in cwe.keys() else None,
        'viewId': cwe['@View_ID'] if '@View_ID' in cwe.keys() else None,
        'nature': cwe['@Nature'] if '@Nature' in cwe.keys() else None,
        'type': cwe['@Ordinal'] if '@Ordinal' in cwe.keys() else None
    }


def __map_platforms(sub_item: dict) -> dict:
    return {
        'name': sub_item['@Name'] if '@Name' in sub_item.keys() else None,
        'class': sub_item['@Class'] if '@Class' in sub_item.keys() else None,
        'prevalance': sub_item['@Prevalence'] if '@Prevalence' in sub_item.keys() else None
    }


def __map_terms(term: dict) -> dict:
    return {
        'name': term['Term'] if 'Term' in term.keys() else None,
        'description': term['Description'] if 'Description' in term.keys() else None 
    }


def __map_consequence(consequence: dict) -> dict:
    return {
        'scope': consequence['Scope'] if 'Scope' in consequence.keys() else None,
        'impact': consequence['Impact'] if 'Impact' in consequence.keys() else None,
        'note': consequence['Note'] if 'Note' in consequence.keys() else None,
    }


def __map_detection(detection: dict) -> dict:
    return {
        'id': detection['@Detection_Method_ID'] if '@Detection_Method_ID' in detection.keys() else None,
        'method': detection['Method'] if 'Method' in detection.keys() else None,
        'description': detection['Description'] if 'Description' in detection.keys() else None,
        'effectiveness': detection['Effectiveness'] if 'Effectiveness' in detection.keys() else None
    }


def __map_mitigation(mitigation: dict) -> dict:
    return {
        'phase': mitigation['Phase'] if 'Phase' in mitigation.keys() else None,
        'description': mitigation['Description'] if 'Description' in mitigation.keys() else None,
        'effectiveness': mitigation['Effectiveness'] if 'Effectiveness' in mitigation.keys() else None,
        'notes': mitigation['Effectiveness_Notes'] if 'Effectiveness_Notes' in mitigation.keys() else None
    }


def __map_taxonomy(tax_map: dict) -> dict:
    return {
        'taxonomyName': tax_map['@Taxonomy_Name'] if '@Taxonomy_Name' in tax_map.keys() else None,
        'entryId': tax_map['Entry_ID'] if 'Entry_ID' in tax_map.keys() else None,
        'entryName': tax_map['Entry_Name'] if 'Entry_Name' in tax_map.keys() else None,
        'mappingFit': tax_map['Mapping_Fit'] if 'Mapping_Fit' in tax_map.keys() else None
    }


def __map_capec_id(rel: dict) -> dict:
    capec_id = rel['@CAPEC_ID']
    return {
        'id': f'CAPEC-{capec_id}'
    }


def __map_cwe_references(ref: dict) -> dict:
    return {
        'externalRefId': ref['@External_Reference_ID'],
        'section': ref['@Section'] if '@Section' in ref.keys() else None
    }


def __collect_references(raw_data: dict) -> list:
    out = []
    for category in raw_data['Weakness_Catalog']['Categories']['Category']:
        item = {
            'id': int(category['@ID']),
            'name': category['@Name'],
            'status': category['@Status'],
            'summary': category['Summary'],
            'relationships': [],
            'references': [],
            'mappingNotes': category['Mapping_Notes'],
            'contentHistory': category['Content_History']
        }
    
        # Collecting category relationships
        if 'Relationships' in category.keys():
            for member in category['Relationships']['Has_Member']:
                item['relationships'].append(__map_category_rel(member))
        
        # Collecting references
        if 'References' in category.keys():
            for ref in category['References']['Reference']:
                item['references'].append(__map_category_references(ref))
        out.append(item)


def __map_category_rel(member: dict) -> dict:
    weakness_id = member['@CWE_ID']
    return {
        'cweId': f'CWE-{weakness_id}',
        'viewId': int(member['@View_ID']) if '@View_ID' in member.keys() else None
    }


def __map_category_references(ref: dict) -> dict:
    return {
        'id': ref['@External_Reference_ID'],
        'section': ref['@Section'] if '@Section' in ref.keys() else None
    }


def __collect_external_refs(raw_data: dict) -> list:
    out = []
    for ext in raw_data['Weakness_Catalog']['External_References']['External_Reference']:
        out.append({
            'refId': ext['@Reference_ID'],
            'author': ext['Author'] if 'Author' in ext.keys() else None,
            'title': ext['Title'] if 'Title' in ext.keys() else None,
            'edition': ext['Edition'] if 'Edition' in ext.keys() else None,
            'publisher': ext['Publisher'] if 'Publisher' in ext.keys() else None,
            'publication': ext['Publication'] if 'Publication' in ext.keys() else None,
            'publicationYear': int(ext['Publication_Year']) if 'Publication_Year' in ext.keys() else None,
            'publicationMonth': int(ext['Publication_Month'].replace('-','')) if 'Publication_Month' in ext.keys() else None,
            'publicationDay': int(ext['Publication_Day'].replace('-','')) if 'Publication_Day' in ext.keys() else None,
            'url': ext['URL'] if 'URL' in ext.keys() else None,
            'urlDate': ext['URL_Date'] if 'URL_Date' in ext.keys() else None
        })
    return out


<<<<<<< HEAD
def __concat_sub_values(d):
    list_of_string = []
    if isinstance(d, str):
        list_of_string.append(d)
    elif isinstance(d, dict):
        for key, value in d.items():
            if 'style' in key:
                continue
            elif '@' in key and isinstance(value, str): # if the key is an attribute, concatenate the value with the key name
                value = f'{key[1:]}: {value}, '
            list_of_string.extend(__concat_sub_values(value))
    elif isinstance(d, list):
        for item in d:
            list_of_string.extend(__concat_sub_values(item))
            
    return list_of_string

def __collapse_value_for_key(data, key_to_search_for):
=======
def __concat_sub_values(data) -> list[str]:
    list_of_string = []
    if isinstance(data, str):
        list_of_string.append(data)
    elif isinstance(data, dict):
        for key, value in data.items():
            if 'style' in key:
                continue
            elif '@' in key and isinstance(value, str): 
                # if the key is an attribute, concatenate the value with the key name
                value = f'{key[1:]}: {value}, '
            list_of_string.extend(__concat_sub_values(value))
    elif isinstance(data, list):
        for item in data:
            list_of_string.extend(__concat_sub_values(item))

    return list_of_string

def __collapse_value_for_key(data, key_to_search_for: str):
>>>>>>> 2575ccc3
    if isinstance(data, dict):
        for key, value in data.items():
            if key_to_search_for.lower() in key.lower():
                concatenated_values = ' '.join(__concat_sub_values(value))
                data[key] = concatenated_values
            else:
                __collapse_value_for_key(value, key_to_search_for)
    elif isinstance(data, list):
        for item in data:
            __collapse_value_for_key(item, key_to_search_for)
<<<<<<< HEAD
=======

>>>>>>> 2575ccc3
    return data<|MERGE_RESOLUTION|>--- conflicted
+++ resolved
@@ -16,11 +16,7 @@
             'structure': weakness['@Structure'],
             'status': weakness['@Status'],
             'short_description': weakness['Description'],
-<<<<<<< HEAD
-            'full_description': weakness['Extended_Description'] if 'Extended_Description' in weakness.keys() else None,
-=======
             'full_description':weakness['Extended_Description'] if 'Extended_Description' in weakness.keys() else None,
->>>>>>> 2575ccc3
             'details': weakness['Background_Details']['Background_Detail'] if 'Background_Details' in weakness.keys() else None,
             'related_cwes': [],
             'platforms': {},
@@ -96,17 +92,11 @@
             for ref in weakness['References']['Reference']:
                 item['references'].append(__map_cwe_references(ref))
 
-<<<<<<< HEAD
-        item = __collapse_value_for_key(item, 'description')
-        item = __collapse_value_for_key(item, 'Example_Code')
-        item = __collapse_value_for_key(item, 'Note')
-=======
         # Collapse Values
         item = __collapse_value_for_key(item, 'description')
         item = __collapse_value_for_key(item, 'Example_Code')
         item = __collapse_value_for_key(item, 'Note')
 
->>>>>>> 2575ccc3
         out['weaknesses'].append(item)
     # end-for
     
@@ -256,26 +246,6 @@
     return out
 
 
-<<<<<<< HEAD
-def __concat_sub_values(d):
-    list_of_string = []
-    if isinstance(d, str):
-        list_of_string.append(d)
-    elif isinstance(d, dict):
-        for key, value in d.items():
-            if 'style' in key:
-                continue
-            elif '@' in key and isinstance(value, str): # if the key is an attribute, concatenate the value with the key name
-                value = f'{key[1:]}: {value}, '
-            list_of_string.extend(__concat_sub_values(value))
-    elif isinstance(d, list):
-        for item in d:
-            list_of_string.extend(__concat_sub_values(item))
-            
-    return list_of_string
-
-def __collapse_value_for_key(data, key_to_search_for):
-=======
 def __concat_sub_values(data) -> list[str]:
     list_of_string = []
     if isinstance(data, str):
@@ -295,7 +265,6 @@
     return list_of_string
 
 def __collapse_value_for_key(data, key_to_search_for: str):
->>>>>>> 2575ccc3
     if isinstance(data, dict):
         for key, value in data.items():
             if key_to_search_for.lower() in key.lower():
@@ -306,8 +275,5 @@
     elif isinstance(data, list):
         for item in data:
             __collapse_value_for_key(item, key_to_search_for)
-<<<<<<< HEAD
-=======
-
->>>>>>> 2575ccc3
+
     return data